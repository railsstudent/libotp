// # speakeasy
// ### HMAC One-Time Password module for Node.js, supporting counter-based and time-based moving factors
//
// speakeasy makes it easy to implement HMAC one-time passwords, supporting both counter-based (HOTP)
// and time-based moving factors (TOTP). It's useful for implementing two-factor authentication.
// Google and Amazon use TOTP to generate codes for use with multi-factor authentication.
//
// speakeasy also supports base32 keys/secrets, by passing `base32` in the `encoding` option.
// This is useful since Google Authenticator, Google's two-factor authentication mobile app
// available for iPhone, Android, and BlackBerry, uses base32 keys.
//
// This module was written to follow the RFC memos on HTOP and TOTP:
//
// * HOTP (HMAC-Based One-Time Password Algorithm): [RFC 4226](http://tools.ietf.org/html/rfc4226)
// * TOTP (Time-Based One-Time Password Algorithm): [RFC 6238](http://tools.ietf.org/html/rfc6238)
//
// One other useful function that this module has is a key generator, which allows you to
// generate keys, get them back in their ASCII, hexadecimal, and base32 representations.
// In addition, it also can automatically generate QR codes for you, as well as the specialized
// QR code you can use to scan in the Google Authenticator mobile app.
//
// An overarching goal of this module, other than to make it very easy to implement the
// HOTP and TOTP algorithms, is to be extensively documented. Indeed, it is well-documented,
// with clear functions and parameter explanations.

var crypto = require('crypto');
var base32 = require('thirty-two');

var speakeasy = {};

// speakeasy.hotp(options)
//
// Calculates the one-time password given the key and a counter.
//
// options.key                  the key
//        .counter              moving factor
//        .length(=6)           length of the one-time password (default 6)
//        .encoding(='ascii')   key encoding (ascii, hex, or base32)
//        .algorithm(='sha1')   encytion algorithm (sha1, sha256)
//
speakeasy.hotp = function(options) {
  // set vars
  var key = options.key;
  var counter = options.counter;
  var length = options.length || 6;
  var encoding = options.encoding || 'ascii';
  var algorithm = options.algorithm || 'sha1';
  var hash_size = 160; // sha1

  if (algorithm === 'sha256') {
    hash_size = 256;
  } else if (algorithm === 'sha512') {
    hash_size = 512;
  }

  // preprocessing: convert to ascii if it's not
  if (encoding === 'hex') {
    key = new Buffer(speakeasy.hex_to_ascii(key));
  } else if (encoding === 'base32') {
    key = new Buffer(base32.decode(key));
  } else {
    key = new Buffer(key);
  }

  // repeat the key to the minumum length
  key = new Buffer(Array(8).join(key.toString('hex')), 'hex').slice(0, hash_size/8);

  // init hmac with the key
<<<<<<< HEAD
  var hmac = crypto.createHmac(algorithm, key);
=======
  var hmac = crypto.createHmac('sha1', new Buffer(key));
>>>>>>> 1b955f5d

  // create an octet array from the counter
  var octet_array = new Array(8);

  var counter_temp = counter;

  for (var i = 0; i < 8; i++) {
    var i_from_right = 7 - i;

    // mask 255 over number to get last 8
    octet_array[i_from_right] = counter_temp & 255;

    // shift 8 and get ready to loop over the next batch of 8
    counter_temp = counter_temp >> 8;
  }

  // create a buffer from the octet array
  var counter_buffer = new Buffer(octet_array);

  // update hmac with the counter
  hmac.update(counter_buffer);

  // get the digest in hex format
  var digest = hmac.digest('hex');

  // convert the result to an array of bytes
  var digest_bytes = speakeasy.hexToBytes(digest);

  // compute HOTP
  // get offset
<<<<<<< HEAD
  var offset = digest_bytes[(hash_size/8 - 1)] & 0xf;
=======
  var offset = digest_bytes[19] & 0xf;
>>>>>>> 1b955f5d

  // calculate bin_code (RFC4226 5.4)
  var bin_code = (digest_bytes[offset] & 0x7f)   << 24
                |(digest_bytes[offset+1] & 0xff) << 16
                |(digest_bytes[offset+2] & 0xff) << 8
                |(digest_bytes[offset+3] & 0xff);

  bin_code = bin_code.toString();

  // get the chars at position bin_code - length through length chars
  var sub_start = bin_code.length - length;
  var code = bin_code.substr(sub_start, length);

  // we now have a code with `length` number of digits, so return it
  return(code);
};

// speakeasy.totp(options)
//
// Calculates the one-time password given the key, based on the current time
// with a 30 second step (step being the number of seconds between passwords).
//
// options.key                  the key
//        .length(=6)           length of the one-time password (default 6)
//        .encoding(='ascii')   key encoding (ascii, hex, or base32)
//        .step(=30)            override the step in seconds
//        .time                 (optional) override the time to calculate with
//        .initial_time         (optional) override the initial time
<<<<<<< HEAD
//        .algorithm            (optional) override the default algorighm (default sha1)
=======
>>>>>>> 1b955f5d
//
speakeasy.totp = function(options) {
  // set vars
  var key = options.key;
  var length = options.length || 6;
  var encoding = options.encoding || 'ascii';
  var step = options.step || 30;
  var initial_time = options.initial_time || 0; // unix epoch by default
<<<<<<< HEAD
  var algorithm = options.algorithm || 'sha1';
=======
>>>>>>> 1b955f5d

  // get current time in seconds since unix epoch
  var time = parseInt(Date.now()/1000);

  // are we forcing a specific time?
  if (options.time) {
    // override the time
    time = options.time;
  }

  // calculate counter value
  var counter = Math.floor((time - initial_time)/ step);

  // pass to hotp
  var code = this.hotp({key: key, length: length, encoding: encoding, counter: counter, algorithm: algorithm});

  // return the code
  return(code);
};

// speakeasy.hex_to_ascii(key)
//
// helper function to convert a hex key to ascii.
//
speakeasy.hex_to_ascii = function(str) {
  // key is a string of hex
  // convert it to an array of bytes...
  var bytes = speakeasy.hexToBytes(str);

  // bytes is now an array of bytes with character codes
  // merge this down into a string
  var ascii_string = '';

  for (var i = 0; i < bytes.length; i++) {
    ascii_string += String.fromCharCode(bytes[i]);
  }

  return ascii_string;
};

// speakeasy.ascii_to_hex(key)
//
// helper function to convert an ascii key to hex.
//
speakeasy.ascii_to_hex = function(str) {
  var hex_string = '';

  for (var i = 0; i < str.length; i++) {
    hex_string += str.charCodeAt(i).toString(16);
  }

  return hex_string;
};

// speakeasy.generate_key(options)
//
// Generates a random key with the set A-Z a-z 0-9 and symbols, of any length
// (default 32). Returns the key in ASCII, hexadecimal, and base32 format.
// Base32 format is used in Google Authenticator. Turn off symbols by setting
// symbols: false. Automatically generate links to QR codes of each encoding
// (using the Google Charts API) by setting qr_codes: true. Automatically
// generate a link to a special QR code for use with the Google Authenticator
// app, for which you can also specify a name.
//
// options.length(=32)              length of key
//        .symbols(=true)           include symbols in the key
//        .qr_codes(=false)         generate links to QR codes
//        .google_auth_qr(=false)   generate a link to a QR code to scan
//                                  with the Google Authenticator app.
//        .name                     (optional) add a name. no spaces.
//                                  for use with Google Authenticator
//        .type                     (optional) totp or hotp
//        .counter                  (optional) default counter value
//        .issuer                   (optional) default issuer
speakeasy.generate_key = function(options) {
  // options
  var length = options.length || 32;
  var name = options.name || "Secret Key";
  var qr_codes = options.qr_codes || false;
  var google_auth_qr = options.google_auth_qr || false;
  var symbols = true;
  var type = options.type || 'totp';
  var counter = options.counter || false;
  var issuer = options.issuer || false;


  // turn off symbols only when explicity told to
  if (options.symbols !== undefined && options.symbols === false) {
    symbols = false;
  }

  // generate an ascii key
  var key = this.generate_key_ascii(length, symbols);

  // return a SecretKey with ascii, hex, and base32
  var SecretKey = {};
  SecretKey.ascii = key;
  SecretKey.hex = this.ascii_to_hex(key);
<<<<<<< HEAD
  SecretKey.base32 = base32.encode(key).toString().replace(/=/g,'');
=======
  SecretKey.base32 = base32.encode(key).replace(/=/g,'');
>>>>>>> 1b955f5d

  // generate some qr codes if requested
  if (qr_codes) {
    SecretKey.qr_code_ascii = 'https://chart.googleapis.com/chart?chs=166x166&chld=L|0&cht=qr&chl=' + encodeURIComponent(SecretKey.ascii);
    SecretKey.qr_code_hex = 'https://chart.googleapis.com/chart?chs=166x166&chld=L|0&cht=qr&chl=' + encodeURIComponent(SecretKey.hex);
    SecretKey.qr_code_base32 = 'https://chart.googleapis.com/chart?chs=166x166&chld=L|0&cht=qr&chl=' + encodeURIComponent(SecretKey.base32);
  }

  // generate a QR code for use in Google Authenticator if requested
  // (Google Authenticator has a special style and requires base32)
  if (google_auth_qr) {
<<<<<<< HEAD
    var otpauthURL = 'otpauth://totp/' + encodeURIComponent( name ) + '?secret=' + encodeURIComponent( SecretKey.base32 );
    SecretKey.google_auth_qr = 'https://chart.googleapis.com/chart?chs=166x166&chld=L|0&cht=qr&chl=' + encodeURIComponent( otpauthURL );
=======
    // first, make sure that the name doesn't have spaces, since Google Authenticator doesn't like them
    name = name.replace(/ /g,'');
    SecretKey.google_auth_qr = 'https://chart.googleapis.com/chart?chs=166x166&chld=L|0&cht=qr&chl=otpauth://'+type+'/' + encodeURIComponent(name) + '%3Fsecret=' + encodeURIComponent(SecretKey.base32);
  }
  if(issuer){
    SecretKey.google_auth_qr += '&issuer='+encodeURIComponent(issuer);
  }
  if(counter){
    SecretKey.google_auth_qr += '&counter='+encodeURIComponent(counter);
>>>>>>> 1b955f5d
  }
  return SecretKey;
};

// speakeasy.generate_key_ascii(length, symbols)
//
// Generates a random key, of length `length` (default 32).
// Also choose whether you want symbols, default false.
// speakeasy.generate_key() wraps around this.
//
speakeasy.generate_key_ascii = function(length, symbols) {
  var bytes = crypto.randomBytes(length || 32);
  var set = '0123456789ABCDEFGHIJKLMNOPQRSTUVWXTZabcdefghiklmnopqrstuvwxyz';
  if (symbols) {
    set += '!@#$%^&*()<>?/[]{},.:;';
  }
<<<<<<< HEAD
=======

  var key = '';
>>>>>>> 1b955f5d

  var output = '';
  for (var i = 0, l = bytes.length; i < l; i++) {
    output += set[~~(bytes[i] / 0xFF * set.length)];
  }
  return output;
};

speakeasy.hexToBytes = function (hex) {
  var bytes = [];
  for (var i = 0, l = hex.length; i < l; i += 2) {
    bytes.push(parseInt(hex.slice(i, i + 2), 16));
  }
<<<<<<< HEAD
  return bytes;
};
=======

  return key;
}
>>>>>>> 1b955f5d

// alias, not the TV show
speakeasy.counter = speakeasy.hotp;
speakeasy.time = speakeasy.totp;

module.exports = speakeasy;<|MERGE_RESOLUTION|>--- conflicted
+++ resolved
@@ -66,11 +66,7 @@
   key = new Buffer(Array(8).join(key.toString('hex')), 'hex').slice(0, hash_size/8);
 
   // init hmac with the key
-<<<<<<< HEAD
   var hmac = crypto.createHmac(algorithm, key);
-=======
-  var hmac = crypto.createHmac('sha1', new Buffer(key));
->>>>>>> 1b955f5d
 
   // create an octet array from the counter
   var octet_array = new Array(8);
@@ -101,11 +97,7 @@
 
   // compute HOTP
   // get offset
-<<<<<<< HEAD
   var offset = digest_bytes[(hash_size/8 - 1)] & 0xf;
-=======
-  var offset = digest_bytes[19] & 0xf;
->>>>>>> 1b955f5d
 
   // calculate bin_code (RFC4226 5.4)
   var bin_code = (digest_bytes[offset] & 0x7f)   << 24
@@ -134,10 +126,7 @@
 //        .step(=30)            override the step in seconds
 //        .time                 (optional) override the time to calculate with
 //        .initial_time         (optional) override the initial time
-<<<<<<< HEAD
 //        .algorithm            (optional) override the default algorighm (default sha1)
-=======
->>>>>>> 1b955f5d
 //
 speakeasy.totp = function(options) {
   // set vars
@@ -146,10 +135,7 @@
   var encoding = options.encoding || 'ascii';
   var step = options.step || 30;
   var initial_time = options.initial_time || 0; // unix epoch by default
-<<<<<<< HEAD
   var algorithm = options.algorithm || 'sha1';
-=======
->>>>>>> 1b955f5d
 
   // get current time in seconds since unix epoch
   var time = parseInt(Date.now()/1000);
@@ -248,11 +234,7 @@
   var SecretKey = {};
   SecretKey.ascii = key;
   SecretKey.hex = this.ascii_to_hex(key);
-<<<<<<< HEAD
   SecretKey.base32 = base32.encode(key).toString().replace(/=/g,'');
-=======
-  SecretKey.base32 = base32.encode(key).replace(/=/g,'');
->>>>>>> 1b955f5d
 
   // generate some qr codes if requested
   if (qr_codes) {
@@ -264,21 +246,12 @@
   // generate a QR code for use in Google Authenticator if requested
   // (Google Authenticator has a special style and requires base32)
   if (google_auth_qr) {
-<<<<<<< HEAD
     var otpauthURL = 'otpauth://totp/' + encodeURIComponent( name ) + '?secret=' + encodeURIComponent( SecretKey.base32 );
+    if (issuer) otpauthURL += '&issuer=' + encodeURIComponent(issuer);
+    if (counter) otpauthURL += '&counter=' + encodeURIComponent(counter);
     SecretKey.google_auth_qr = 'https://chart.googleapis.com/chart?chs=166x166&chld=L|0&cht=qr&chl=' + encodeURIComponent( otpauthURL );
-=======
-    // first, make sure that the name doesn't have spaces, since Google Authenticator doesn't like them
-    name = name.replace(/ /g,'');
-    SecretKey.google_auth_qr = 'https://chart.googleapis.com/chart?chs=166x166&chld=L|0&cht=qr&chl=otpauth://'+type+'/' + encodeURIComponent(name) + '%3Fsecret=' + encodeURIComponent(SecretKey.base32);
-  }
-  if(issuer){
-    SecretKey.google_auth_qr += '&issuer='+encodeURIComponent(issuer);
-  }
-  if(counter){
-    SecretKey.google_auth_qr += '&counter='+encodeURIComponent(counter);
->>>>>>> 1b955f5d
-  }
+  }
+
   return SecretKey;
 };
 
@@ -294,11 +267,6 @@
   if (symbols) {
     set += '!@#$%^&*()<>?/[]{},.:;';
   }
-<<<<<<< HEAD
-=======
-
-  var key = '';
->>>>>>> 1b955f5d
 
   var output = '';
   for (var i = 0, l = bytes.length; i < l; i++) {
@@ -312,14 +280,8 @@
   for (var i = 0, l = hex.length; i < l; i += 2) {
     bytes.push(parseInt(hex.slice(i, i + 2), 16));
   }
-<<<<<<< HEAD
   return bytes;
 };
-=======
-
-  return key;
-}
->>>>>>> 1b955f5d
 
 // alias, not the TV show
 speakeasy.counter = speakeasy.hotp;
