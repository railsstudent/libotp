--- conflicted
+++ resolved
@@ -93,14 +93,6 @@
 
   var code = speakeasy.bin_to_string(bin_code, length);
 
-<<<<<<< HEAD
-  // get the chars at position bin_code - length through length chars
-  var sub_start = bin_code.length - length;
-  var code = bin_code.substr(sub_start, length);
-
-  // we now have a code with `length` number of digits, so return it
-=======
->>>>>>> 3c56d28f
   return(code);
 };
 
